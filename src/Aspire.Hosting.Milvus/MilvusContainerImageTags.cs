--- conflicted
+++ resolved
@@ -10,13 +10,9 @@
 
     /// <remarks>milvusdb/milvus</remarks>
     public const string Image = "milvusdb/milvus";
-<<<<<<< HEAD
-=======
+
+    /// <remarks>v2.4.13</remarks>
     public const string Tag = "v2.4.13";
->>>>>>> 5fa9337a
-
-    /// <remarks>v2.4.12</remarks>
-    public const string Tag = "v2.4.12";
 
     /// <remarks>zilliz/attu</remarks>
     public const string AttuImage = "zilliz/attu";
